package main

import (
	"fmt"
<<<<<<< HEAD
	"time"
=======
>>>>>>> 2a761ac3

	"gofr.dev/pkg/gofr"
	"gofr.dev/pkg/gofr/cmd/terminal"
)

func main() {
	// Create a new command-line application
	app := gofr.NewCMD()

<<<<<<< HEAD
	app.SubCommand("hello", func(ctx *gofr.Context) (interface{}, error) {
=======
	// Add a sub-command "hello" with its handler, help and description
	app.SubCommand("hello", func(c *gofr.Context) (interface{}, error) {
>>>>>>> 2a761ac3
		return "Hello World!", nil
	},
		gofr.AddDescription("Print 'Hello World!'"),
		gofr.AddHelp("hello world option"),
	)

<<<<<<< HEAD
	app.SubCommand("params", func(ctx *gofr.Context) (interface{}, error) {
		return fmt.Sprintf("Hello %s!", ctx.Param("name")), nil
	})

	app.SubCommand("stream", func(ctx *gofr.Context) (interface{}, error) {
		ch := make(chan string)

		go func() {
			ch <- "starting something"
			time.Sleep(1 * time.Second)
			ch <- "done task 1"
			ch <- "starting task 2"
			time.Sleep(2 * time.Second)
			ch <- "completed all tasks"

			close(ch)
		}()

		return ch, nil
	})

	app.SubCommand("progress", func(ctx *gofr.Context) (interface{}, error) {
		// Intialize a new TUI instance with os.Stdout as output medium
		o := terminal.NewOutput()
		pBar := terminal.NewProgressBar(o, 100)

		// Starting a process
		o.Println("Starting a time consuming process")
		for pBar.Incr(10) {
			time.Sleep(1 * time.Second)
		}

		return "Completed!", nil
	})

	app.SubCommand("spinner", func(ctx *gofr.Context) (interface{}, error) {
		o := terminal.NewOutput()
		s := terminal.NewGlobeSpinner(o)

		// Start the spinner
		s.Spin()
		// doing some background task
		time.Sleep(3 * time.Second)

		// Stop the spinner to denote completing of a process
		s.Stop()

		return "Completed!", nil
	})

=======
	// Add a sub-command "params" with its handler, help and description
	app.SubCommand("params", func(c *gofr.Context) (interface{}, error) {
		return fmt.Sprintf("Hello %s!", c.Param("name")), nil
	})

	// Run the command-line application
>>>>>>> 2a761ac3
	app.Run()
}<|MERGE_RESOLUTION|>--- conflicted
+++ resolved
@@ -2,10 +2,7 @@
 
 import (
 	"fmt"
-<<<<<<< HEAD
 	"time"
-=======
->>>>>>> 2a761ac3
 
 	"gofr.dev/pkg/gofr"
 	"gofr.dev/pkg/gofr/cmd/terminal"
@@ -15,19 +12,15 @@
 	// Create a new command-line application
 	app := gofr.NewCMD()
 
-<<<<<<< HEAD
+	// Add a sub-command "hello" with its handler, help and description
 	app.SubCommand("hello", func(ctx *gofr.Context) (interface{}, error) {
-=======
-	// Add a sub-command "hello" with its handler, help and description
-	app.SubCommand("hello", func(c *gofr.Context) (interface{}, error) {
->>>>>>> 2a761ac3
 		return "Hello World!", nil
 	},
 		gofr.AddDescription("Print 'Hello World!'"),
 		gofr.AddHelp("hello world option"),
 	)
 
-<<<<<<< HEAD
+	// Add a sub-command "params" with its handler, help and description
 	app.SubCommand("params", func(ctx *gofr.Context) (interface{}, error) {
 		return fmt.Sprintf("Hello %s!", ctx.Param("name")), nil
 	})
@@ -51,7 +44,7 @@
 
 	app.SubCommand("progress", func(ctx *gofr.Context) (interface{}, error) {
 		// Intialize a new TUI instance with os.Stdout as output medium
-		o := terminal.NewOutput()
+		o := terminal.New()
 		pBar := terminal.NewProgressBar(o, 100)
 
 		// Starting a process
@@ -64,7 +57,7 @@
 	})
 
 	app.SubCommand("spinner", func(ctx *gofr.Context) (interface{}, error) {
-		o := terminal.NewOutput()
+		o := terminal.New()
 		s := terminal.NewGlobeSpinner(o)
 
 		// Start the spinner
@@ -78,13 +71,6 @@
 		return "Completed!", nil
 	})
 
-=======
-	// Add a sub-command "params" with its handler, help and description
-	app.SubCommand("params", func(c *gofr.Context) (interface{}, error) {
-		return fmt.Sprintf("Hello %s!", c.Param("name")), nil
-	})
-
 	// Run the command-line application
->>>>>>> 2a761ac3
 	app.Run()
 }