package service

import (
	"bytes"
	"context"
	"fmt"
	"net/http"
	"net/http/httptrace"
	"strings"
	"time"

	"go.opentelemetry.io/contrib/instrumentation/net/http/httptrace/otelhttptrace"
	"go.opentelemetry.io/otel"
	"go.opentelemetry.io/otel/propagation"
	"go.opentelemetry.io/otel/trace"
)

type httpService struct {
	*http.Client
	trace.Tracer
	url string
	Logger
}

type HTTP interface {
	// Get performs an HTTP GET request.
	Get(ctx context.Context, api string, queryParams map[string]interface{}) (*http.Response, error)
	// GetWithHeaders performs an HTTP GET request with custom headers.
	GetWithHeaders(ctx context.Context, path string, queryParams map[string]interface{},
		headers map[string]string) (*http.Response, error)

	// Post performs an HTTP POST request.
	Post(ctx context.Context, path string, queryParams map[string]interface{}, body []byte) (*http.Response, error)
	// PostWithHeaders performs an HTTP POST request with custom headers.
	PostWithHeaders(ctx context.Context, path string, queryParams map[string]interface{}, body []byte,
		headers map[string]string) (*http.Response, error)

	// Put performs an HTTP PUT request.
	Put(ctx context.Context, api string, queryParams map[string]interface{}, body []byte) (*http.Response, error)
	// PutWithHeaders performs an HTTP PUT request with custom headers.
	PutWithHeaders(ctx context.Context, api string, queryParams map[string]interface{}, body []byte,
		headers map[string]string) (*http.Response, error)

	// Patch performs an HTTP PATCH request.
	Patch(ctx context.Context, api string, queryParams map[string]interface{}, body []byte) (*http.Response, error)
	// PatchWithHeaders performs an HTTP PATCH request with custom headers.
	PatchWithHeaders(ctx context.Context, api string, queryParams map[string]interface{}, body []byte,
		headers map[string]string) (*http.Response, error)

	// Delete performs an HTTP DELETE request.
	Delete(ctx context.Context, api string, body []byte) (*http.Response, error)
	// DeleteWithHeaders performs an HTTP DELETE request with custom headers.
	DeleteWithHeaders(ctx context.Context, api string, body []byte, headers map[string]string) (*http.Response, error)
}

<<<<<<< HEAD
func NewHTTPService(serviceAddress string, logger Logger, options ...Options) HTTP {
	h := &httpService{
		Client: &http.Client{Transport: otelhttp.NewTransport(http.DefaultTransport)},
=======
// NewHTTPService function creates a new instance of the httpService struct, which implements the HTTP interface.
// It initializes the http.Client, url, Tracer, and Logger fields of the httpService struct with the provided values.
func NewHTTPService(serviceAddress string, logger Logger) HTTP {
	return &httpService{
		// using default http client to do http communication
		Client: &http.Client{},
>>>>>>> a89b9d7b
		url:    serviceAddress,
		Tracer: otel.Tracer("gofr-http-client"),
		Logger: logger,
	}

	var svc HTTP

	// if options are given, then add them to the httpService struct
	for _, o := range options {
		svc = o.apply(h)
	}

	return svc
}

func (h *httpService) Get(ctx context.Context, path string, queryParams map[string]interface{}) (*http.Response, error) {
	return h.createAndSendRequest(ctx, http.MethodGet, path, queryParams, nil, nil)
}

func (h *httpService) GetWithHeaders(ctx context.Context, path string, queryParams map[string]interface{},
	headers map[string]string) (*http.Response, error) {
	return h.createAndSendRequest(ctx, http.MethodGet, path, queryParams, nil, headers)
}

func (h *httpService) Post(ctx context.Context, path string, queryParams map[string]interface{},
	body []byte) (*http.Response, error) {
	return h.createAndSendRequest(ctx, http.MethodPost, path, queryParams, body, nil)
}

func (h *httpService) PostWithHeaders(ctx context.Context, path string, queryParams map[string]interface{},
	body []byte, headers map[string]string) (*http.Response, error) {
	return h.createAndSendRequest(ctx, http.MethodPost, path, queryParams, body, headers)
}

func (h *httpService) Patch(ctx context.Context, path string, queryParams map[string]interface{}, body []byte) (*http.Response, error) {
	return h.PatchWithHeaders(ctx, path, queryParams, body, nil)
}

func (h *httpService) PatchWithHeaders(ctx context.Context, path string, queryParams map[string]interface{},
	body []byte, headers map[string]string) (*http.Response, error) {
	return h.createAndSendRequest(ctx, http.MethodPatch, path, queryParams, body, headers)
}

func (h *httpService) Put(ctx context.Context, path string, queryParams map[string]interface{},
	body []byte) (*http.Response, error) {
	return h.PutWithHeaders(ctx, path, queryParams, body, nil)
}

func (h *httpService) PutWithHeaders(ctx context.Context, path string, queryParams map[string]interface{},
	body []byte, headers map[string]string) (*http.Response, error) {
	return h.createAndSendRequest(ctx, http.MethodPut, path, queryParams, body, headers)
}

func (h *httpService) Delete(ctx context.Context, path string, body []byte) (*http.Response, error) {
	return h.DeleteWithHeaders(ctx, path, body, nil)
}

func (h *httpService) DeleteWithHeaders(ctx context.Context, path string, body []byte, headers map[string]string) (*http.Response, error) {
	return h.createAndSendRequest(ctx, http.MethodDelete, path, nil, body, headers)
}

func (h *httpService) createAndSendRequest(ctx context.Context, method string, path string,
	queryParams map[string]interface{}, body []byte, headers map[string]string) (*http.Response, error) {
	uri := h.url + "/" + path
	uri = strings.TrimRight(uri, "/")

	req, err := buildRequest(ctx, method, uri, body, h.Tracer)
	if err != nil {
		return nil, err
	}

	for k, v := range headers {
		req.Header.Set(k, v)
	}

	// encode the query parameters on the request
	encodeQueryParameters(req, queryParams)

	// inject the TraceParent header manually in the request headers
	otel.GetTextMapPropagator().Inject(spanContext, propagation.HeaderCarrier(req.Header))

	log := Log{
		Timestamp:     time.Now(),
		CorrelationID: trace.SpanFromContext(ctx).SpanContext().TraceID().String(),
		HTTPMethod:    method,
		URI:           uri,
	}

	requestStart := time.Now()

	var resp *http.Response

	log.ResponseTime = time.Since(requestStart).Microseconds()

	resp, err = h.Do(req)

	if err != nil {
		log.ResponseCode = http.StatusInternalServerError
		h.Log(ErrorLog{Log: log, ErrorMessage: err.Error()})

		return resp, err
	}

	log.ResponseCode = resp.StatusCode

	h.Log(log)

	return resp, nil
}

func encodeQueryParameters(req *http.Request, queryParams map[string]interface{}) {
	q := req.URL.Query()

	for k, v := range queryParams {
		switch vt := v.(type) {
		case []string:
			for _, val := range vt {
				q.Set(k, val)
			}
		default:
			q.Set(k, fmt.Sprintf("%v", v))
		}
	}

	req.URL.RawQuery = q.Encode()
}

func buildRequest(ctx context.Context, method, uri string, body []byte, tracer trace.Tracer) (*http.Request, error) {
	spanContext, span := tracer.Start(ctx, uri)
	defer span.End()

	spanContext = httptrace.WithClientTrace(spanContext, otelhttptrace.NewClientTrace(ctx))

	req, err := http.NewRequestWithContext(spanContext, method, uri, bytes.NewBuffer(body))
	if err != nil {
		return nil, err
	}

	return req, nil
}<|MERGE_RESOLUTION|>--- conflicted
+++ resolved
@@ -53,18 +53,12 @@
 	DeleteWithHeaders(ctx context.Context, api string, body []byte, headers map[string]string) (*http.Response, error)
 }
 
-<<<<<<< HEAD
-func NewHTTPService(serviceAddress string, logger Logger, options ...Options) HTTP {
-	h := &httpService{
-		Client: &http.Client{Transport: otelhttp.NewTransport(http.DefaultTransport)},
-=======
 // NewHTTPService function creates a new instance of the httpService struct, which implements the HTTP interface.
 // It initializes the http.Client, url, Tracer, and Logger fields of the httpService struct with the provided values.
-func NewHTTPService(serviceAddress string, logger Logger) HTTP {
-	return &httpService{
+func NewHTTPService(serviceAddress string, logger Logger,options ...Options) HTTP {
+	h:= &httpService{
 		// using default http client to do http communication
 		Client: &http.Client{},
->>>>>>> a89b9d7b
 		url:    serviceAddress,
 		Tracer: otel.Tracer("gofr-http-client"),
 		Logger: logger,
@@ -131,7 +125,12 @@
 	uri := h.url + "/" + path
 	uri = strings.TrimRight(uri, "/")
 
-	req, err := buildRequest(ctx, method, uri, body, h.Tracer)
+	spanContext, span := h.Tracer.Start(ctx, uri)
+	defer span.End()
+
+	spanContext = httptrace.WithClientTrace(spanContext, otelhttptrace.NewClientTrace(ctx))
+
+	req, err := http.NewRequestWithContext(spanContext, method, uri, bytes.NewBuffer(body))
 	if err != nil {
 		return nil, err
 	}
@@ -190,18 +189,4 @@
 	}
 
 	req.URL.RawQuery = q.Encode()
-}
-
-func buildRequest(ctx context.Context, method, uri string, body []byte, tracer trace.Tracer) (*http.Request, error) {
-	spanContext, span := tracer.Start(ctx, uri)
-	defer span.End()
-
-	spanContext = httptrace.WithClientTrace(spanContext, otelhttptrace.NewClientTrace(ctx))
-
-	req, err := http.NewRequestWithContext(spanContext, method, uri, bytes.NewBuffer(body))
-	if err != nil {
-		return nil, err
-	}
-
-	return req, nil
 }